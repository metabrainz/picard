--- conflicted
+++ resolved
@@ -16,9 +16,7 @@
  * Main window is now emitting a "selection_updated" signal, plugin api version bumps to 1.3.0
  * Append system information to user-agent string
  * Compilation tag/variable aligned with iTunes, set only for Various Artists type compilations.
-<<<<<<< HEAD
  * autodetect the CD drive on Mac OS X (PICARD-123)
-=======
  * Ignore directories and files while indexing when show_hidden_files option is set to False (PICARD-528)
  * Add ignore_regex option which allows one to ignore matching paths, can be set in Options > Advanced (PICARD-528)
  * Added an "artists" tag to track metadata, based on the one in Jaikoz, which
@@ -27,7 +25,6 @@
  * New setup.py command `get_po_files` (Retrieve po files from transifex)
  * New setup.py command `update_countries` (Regenerate countries.py)
  * New setup.py command `regen_pot_file` (Regenerate po/picard.pot)
->>>>>>> 4a471528
 
 Version 1.2 - 2013-03-30
  * Picard now requires at least Python 2.6
