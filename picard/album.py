--- conflicted
+++ resolved
@@ -29,11 +29,7 @@
 from picard.ui.item import Item
 from picard.util import format_time, partial, translate_artist, queue, mbid_validate
 from picard.cluster import Cluster
-<<<<<<< HEAD
-from picard.mbxml import release_to_metadata, medium_to_metadata, track_to_metadata, media_formats_from_node
-=======
-from picard.mbxml import release_to_metadata, medium_to_metadata, track_to_metadata, media_formats_from_node, label_info_from_node
->>>>>>> cee07128
+rom picard.mbxml import release_to_metadata, medium_to_metadata, track_to_metadata, media_formats_from_node, label_info_from_node
 from picard.const import VARIOUS_ARTISTS_ID
 
 
@@ -174,22 +170,7 @@
                 self._finalize_loading(error)
 
     def _parse_release_group(self, document):
-<<<<<<< HEAD
-        releases = document.metadata[0].release_group[0].release_list[0].release
-        for release in releases:
-            version = {}
-            version["mbid"] = release.id
-            if "date" in release.children:
-                version["date"] = release.date[0].text
-            else:
-                version["date"] = ""
-            if "country" in release.children:
-                version["country"] = release.country[0].text
-            version["tracks"] = " + ".join([m.track_list[0].count for m in release.medium_list[0].medium])
-            version["format"] = media_formats_from_node(release.medium_list[0])
-            self.other_versions.append(version)
-=======
-        for node in document.metadata[0].release_list[0].release:
+       for node in document.metadata[0].release_list[0].release:
             v = {}
             v["mbid"] = node.id
             v["date"] = node.date[0].text if "date" in node.children else ""
@@ -200,7 +181,6 @@
             v["tracks"] = " + ".join([m.track_list[0].count for m in node.medium_list[0].medium])
             v["format"] = media_formats_from_node(node.medium_list[0])
             self.other_versions.append(v)
->>>>>>> cee07128
         self.other_versions.sort(key=lambda x: x["date"])
 
     def _release_group_request_finished(self, document, http, error):
