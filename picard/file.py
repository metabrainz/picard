# -*- coding: utf-8 -*-
#
# Picard, the next-generation MusicBrainz tagger
# Copyright (C) 2004 Robert Kaye
# Copyright (C) 2006 Lukáš Lalinský
#
# This program is free software; you can redistribute it and/or
# modify it under the terms of the GNU General Public License
# as published by the Free Software Foundation; either version 2
# of the License, or (at your option) any later version.
#
# This program is distributed in the hope that it will be useful,
# but WITHOUT ANY WARRANTY; without even the implied warranty of
# MERCHANTABILITY or FITNESS FOR A PARTICULAR PURPOSE.  See the
# GNU General Public License for more details.
#
# You should have received a copy of the GNU General Public License
# along with this program; if not, write to the Free Software
# Foundation, Inc., 51 Franklin Street, Fifth Floor, Boston, MA 02110-1301, USA.

from collections import defaultdict
import fnmatch
from functools import partial
import os
import os.path
import re
import shutil
import unicodedata

from PyQt5 import QtCore

from picard import (
    PICARD_APP_NAME,
    config,
    log,
)
from picard.const import QUERY_LIMIT
from picard.const.sys import (
    IS_MACOS,
    IS_WIN,
)
from picard.metadata import (
    Metadata,
    SimMatchTrack,
)
from picard.plugin import (
    PluginFunctions,
    PluginPriority,
)
from picard.util import (
    decode_filename,
    find_best_match,
    format_time,
    pathcmp,
    thread,
    tracknum_from_filename,
)
from picard.util.filenaming import make_short_filename
from picard.util.scripttofilename import script_to_filename
from picard.util.tags import PRESERVED_TAGS

from picard.ui.item import Item


class File(QtCore.QObject, Item):

    metadata_images_changed = QtCore.pyqtSignal()

    NAME = None

    UNDEFINED = -1
    PENDING = 0
    NORMAL = 1
    CHANGED = 2
    ERROR = 3
    REMOVED = 4

    LOOKUP_METADATA = 1
    LOOKUP_ACOUSTID = 2

    comparison_weights = {
        "title": 13,
        "artist": 4,
        "album": 5,
        "length": 10,
        "totaltracks": 4,
        "releasetype": 20,
        "releasecountry": 2,
        "format": 2,
    }

    class PreserveTimesStatError(Exception):
        pass

    class PreserveTimesUtimeError(Exception):
        pass

    # in order to significantly speed up performance, the number of pending
    # files is cached, set @state.setter
    num_pending_files = 0

    def __init__(self, filename):
        super().__init__()
        self.filename = filename
        self.base_filename = os.path.basename(filename)
        self._state = File.UNDEFINED
        self.state = File.PENDING
        self.error = None

        self.orig_metadata = Metadata()
        self.metadata = Metadata()

        self.similarity = 1.0
        self.parent = None

        self.lookup_task = None
        self.item = None

    def __repr__(self):
        return '<File %r>' % self.base_filename

    @property
    def new_metadata(self):
        return self.metadata

    def load(self, callback):
        thread.run_task(
            partial(self._load_check, self.filename),
            partial(self._loading_finished, callback),
            priority=1)

    def _load_check(self, filename):
        # Check that file has not been removed since thread was queued
        # Don't load if we are stopping.
        if self.state != File.PENDING:
            log.debug("File not loaded because it was removed: %r", self.filename)
            return None
        if self.tagger.stopping:
            log.debug("File not loaded because %s is stopping: %r", PICARD_APP_NAME, self.filename)
            return None
        return self._load(filename)

    def _load(self, filename):
        """Load metadata from the file."""
        raise NotImplementedError

    def _loading_finished(self, callback, result=None, error=None):
        if self.state != File.PENDING or self.tagger.stopping:
            return
        if error is not None:
            self.error = str(error)
            self.state = self.ERROR
            from picard.formats import supported_extensions
            file_name, file_extension = os.path.splitext(self.base_filename)
            if file_extension not in supported_extensions():
                self.remove()
                log.error('Unsupported media file %r wrongly loaded. Removing ...', self)
                return
        else:
            self.error = None
            self.state = self.NORMAL
            self._copy_loaded_metadata(result)
        self.update()
        callback(self)

    def _copy_loaded_metadata(self, metadata):
        filename, _ = os.path.splitext(self.base_filename)
        metadata['~length'] = format_time(metadata.length)
        if 'title' not in metadata:
            metadata['title'] = filename
        if 'tracknumber' not in metadata:
            tracknumber = tracknum_from_filename(self.base_filename)
            if tracknumber != -1:
                tracknumber = str(tracknumber)
                metadata['tracknumber'] = tracknumber
                if metadata['title'] == filename:
                    stripped_filename = filename.lstrip('0')
                    tnlen = len(tracknumber)
                    if stripped_filename[:tnlen] == tracknumber:
                        metadata['title'] = stripped_filename[tnlen:].lstrip()
        self.orig_metadata = metadata
        self.metadata.copy(metadata)

    def copy_metadata(self, metadata, preserve_deleted=True):
        acoustid = self.metadata["acoustid_id"]
        preserve = config.setting["preserved_tags"].strip()
        saved_metadata = {}

        for tag in re.split(r"\s*,\s*", preserve) + PRESERVED_TAGS:
            values = self.orig_metadata.getall(tag)
            if values:
                saved_metadata[tag] = values
        deleted_tags = self.metadata.deleted_tags
        self.metadata.copy(metadata)
        if preserve_deleted:
            for tag in deleted_tags:
                del self.metadata[tag]
        for tag, values in saved_metadata.items():
            self.metadata.set(tag, values)

        if acoustid and "acoustid_id" not in metadata.deleted_tags:
            self.metadata["acoustid_id"] = acoustid
        self.metadata_images_changed.emit()

    def keep_original_images(self):
        self.metadata.images = self.orig_metadata.images[:]
        self.update()
        self.metadata_images_changed.emit()

    def has_error(self):
        return self.state == File.ERROR

    def save(self):
        self.set_pending()
        metadata = Metadata()
        metadata.copy(self.metadata)
        thread.run_task(
            partial(self._save_and_rename, self.filename, metadata),
            self._saving_finished,
            priority=2,
            thread_pool=self.tagger.save_thread_pool)

    def _preserve_times(self, filename, func):
        """Save filename times before calling func, and set them again"""
        try:
            # https://docs.python.org/3/library/os.html#os.utime
            # Since Python 3.3, ns parameter is available
            # The best way to preserve exact times is to use the st_atime_ns and st_mtime_ns
            # fields from the os.stat() result object with the ns parameter to utime.
            st = os.stat(filename)
        except OSError as why:
            errmsg = "Couldn't read timestamps from %r: %s" % (filename, why)
            raise self.PreserveTimesStatError(errmsg) from None
            # if we can't read original times, don't call func and let caller handle this
        func()
        try:
            os.utime(filename, ns=(st.st_atime_ns, st.st_mtime_ns))
        except OSError as why:
            errmsg = "Couldn't preserve timestamps for %r: %s" % (filename, why)
            raise self.PreserveTimesUtimeError(errmsg) from None
        return (st.st_atime_ns, st.st_mtime_ns)

    def _save_and_rename(self, old_filename, metadata):
        """Save the metadata."""
        # Check that file has not been removed since thread was queued
        # Also don't save if we are stopping.
        if self.state == File.REMOVED:
            log.debug("File not saved because it was removed: %r", self.filename)
            return None
        if self.tagger.stopping:
            log.debug("File not saved because %s is stopping: %r", PICARD_APP_NAME, self.filename)
            return None
        new_filename = old_filename
        if not config.setting["dont_write_tags"]:
            save = partial(self._save, old_filename, metadata)
            if config.setting["preserve_timestamps"]:
                try:
                    self._preserve_times(old_filename, save)
                except self.PreserveTimesStatError as why:
                    log.warning(why)
                    # we didn't save the file yet, bail out
                    return None
                except self.FilePreserveTimesUtimeError as why:
                    log.warning(why)
            else:
                save()
        # Rename files
        if config.setting["rename_files"] or config.setting["move_files"]:
            new_filename = self._rename(old_filename, metadata)
        # Move extra files (images, playlists, etc.)
        if config.setting["move_files"] and config.setting["move_additional_files"]:
            self._move_additional_files(old_filename, new_filename)
        # Delete empty directories
        if config.setting["delete_empty_dirs"]:
            dirname = os.path.dirname(old_filename)
            try:
                self._rmdir(dirname)
                head, tail = os.path.split(dirname)
                if not tail:
                    head, tail = os.path.split(head)
                while head and tail:
                    try:
                        self._rmdir(head)
                    except BaseException:
                        break
                    head, tail = os.path.split(head)
            except EnvironmentError:
                pass
        # Save cover art images
        if config.setting["save_images_to_files"]:
            self._save_images(os.path.dirname(new_filename), metadata)
        return new_filename

    @staticmethod
    def _rmdir(path):
        junk_files = (".DS_Store", "desktop.ini", "Desktop.ini", "Thumbs.db")
        if not set(os.listdir(path)) - set(junk_files):
            shutil.rmtree(path, False)
        else:
            raise OSError

    def _saving_finished(self, result=None, error=None):
        # Handle file removed before save
        # Result is None if save was skipped
        if ((self.state == File.REMOVED or self.tagger.stopping)
                and result is None):
            return
        old_filename = new_filename = self.filename
        if error is not None:
            self.error = str(error)
            self.state = File.ERROR
        else:
            self.filename = new_filename = result
            self.base_filename = os.path.basename(new_filename)
            length = self.orig_metadata.length
            temp_info = {}
            for info in ('~bitrate', '~sample_rate', '~channels',
                         '~bits_per_sample', '~format'):
                temp_info[info] = self.orig_metadata[info]
            # Data is copied from New to Original because New may be
            # a subclass to handle id3v23
            if config.setting["clear_existing_tags"]:
                self.orig_metadata.copy(self.new_metadata)
            else:
                self.orig_metadata.update(self.new_metadata)
            # After saving deleted tags should no longer be marked deleted
            self.new_metadata.clear_deleted()
            self.orig_metadata.clear_deleted()
            self.orig_metadata.length = length
            self.orig_metadata['~length'] = format_time(length)
            for k, v in temp_info.items():
                self.orig_metadata[k] = v
            self.error = None
            self.clear_pending()
            self._add_path_to_metadata(self.orig_metadata)
            self.metadata_images_changed.emit()

            # run post save hook
            run_file_post_save_processors(self)

        # Force update to ensure file status icon changes immediately after save
        self.update()

        if self.state != File.REMOVED:
            del self.tagger.files[old_filename]
            self.tagger.files[new_filename] = self

        if self.tagger.stopping:
            log.debug("Save of %r completed before stopping Picard", self.filename)

    def _save(self, filename, metadata):
        """Save the metadata."""
        raise NotImplementedError

    def _script_to_filename(self, naming_format, file_metadata, settings=None):
        if settings is None:
            settings = config.setting
        metadata = Metadata()
        if settings["clear_existing_tags"]:
            metadata.copy(file_metadata)
        else:
            metadata.copy(self.orig_metadata)
            metadata.update(file_metadata)
        return script_to_filename(naming_format, metadata, file=self, settings=settings)

    def _fixed_splitext(self, filename):
        # In case the filename is blank and only has the extension
        # the real extension is in new_filename and ext is blank
        new_filename, ext = os.path.splitext(filename)
        if ext == '' and new_filename.lower() in self.EXTENSIONS:
            ext = new_filename
            new_filename = ''
        return new_filename, ext

    def _format_filename(self, new_dirname, new_filename, metadata, settings):
        # TODO: tests !!
        new_filename, ext = self._fixed_splitext(new_filename)
        ext = ext.lower()
        new_filename = new_filename + ext

        # expand the naming format
        naming_format = settings['file_naming_format']
        if naming_format:
            new_filename = self._script_to_filename(naming_format, metadata, settings)
            # NOTE: the _script_to_filename strips the extension away
            new_filename = new_filename + ext
            if not settings['move_files']:
                new_filename = os.path.basename(new_filename)
            win_compat = IS_WIN or settings['windows_compatibility']
            new_filename = make_short_filename(new_dirname, new_filename,
                                               win_compat)
            # TODO: move following logic under util.filenaming
            # (and reconsider its necessity)
            # win32 compatibility fixes
            if win_compat:
                new_filename = new_filename.replace('./', '_/').replace('.\\', '_\\')
            # replace . at the beginning of file and directory names
            # FIXME: even on non-win platforms ???
            new_filename = new_filename.replace('/.', '/_').replace('\\.', '\\_')
            if new_filename.startswith('.'):
                new_filename = '_' + new_filename[1:]
            # Fix for precomposed characters on OSX
            if IS_MACOS:
                new_filename = unicodedata.normalize("NFD", new_filename)
        return new_filename

    def _make_filename(self, filename, metadata, settings=None):
        """Constructs file name based on metadata and file naming formats."""
        if settings is None:
            settings = config.setting
        if settings["move_files"]:
            new_dirname = settings["move_files_to"]
            if not os.path.isabs(new_dirname):
                new_dirname = os.path.normpath(os.path.join(os.path.dirname(filename), new_dirname))
        else:
            new_dirname = os.path.dirname(filename)
        new_filename = os.path.basename(filename)

        if settings["rename_files"]:
            new_filename = self._format_filename(new_dirname, new_filename, metadata, settings)

        new_path = os.path.join(new_dirname, new_filename)
        try:
            return os.path.realpath(new_path)
        except FileNotFoundError:
            # os.path.realpath can fail if cwd doesn't exist
            return new_path

    def _rename(self, old_filename, metadata):
        new_filename, ext = os.path.splitext(
            self._make_filename(old_filename, metadata))

        if old_filename == new_filename + ext:
            return old_filename

        new_dirname = os.path.dirname(new_filename)
        if not os.path.isdir(new_dirname):
            os.makedirs(new_dirname)
        tmp_filename = new_filename
        i = 1
        while (not pathcmp(old_filename, new_filename + ext)
               and os.path.exists(new_filename + ext)):
            new_filename = "%s (%d)" % (tmp_filename, i)
            i += 1
        new_filename = new_filename + ext
        log.debug("Moving file %r => %r", old_filename, new_filename)
        shutil.move(old_filename, new_filename)
        return new_filename

    def _save_images(self, dirname, metadata):
        """Save the cover images to disk."""
        if not metadata.images:
            return
        counters = defaultdict(lambda: 0)
        images = []
        if config.setting["caa_save_single_front_image"]:
            images = [metadata.images.get_front_image()]
        if not images:
            images = metadata.images
        for image in images:
            image.save(dirname, metadata, counters)

    def _move_additional_files(self, old_filename, new_filename):
        """Move extra files, like images, playlists..."""
        new_path = os.path.dirname(new_filename)
        old_path = os.path.dirname(old_filename)
        if new_path == old_path:
            # skip, same directory, nothing to move
            return
        patterns = config.setting["move_additional_files_pattern"]
        pattern_regexes = set()
        for pattern in patterns.split():
            pattern = pattern.strip()
            if not pattern:
                continue
            pattern_regex = re.compile(fnmatch.translate(pattern), re.IGNORECASE)
            match_hidden = pattern.startswith('.')
            pattern_regexes.add((pattern_regex, match_hidden))
        if not pattern_regexes:
            return
        moves = set()
        try:
            # TODO: use with statement with python 3.6+
            for entry in os.scandir(old_path):
                is_hidden = entry.name.startswith('.')
                for pattern_regex, match_hidden in pattern_regexes:
                    if is_hidden and not match_hidden:
                        continue
                    if pattern_regex.match(entry.name):
                        new_file_path = os.path.join(new_path, entry.name)
                        moves.add((entry.path, new_file_path))
                        break  # we are done with this file
        except OSError as why:
            log.error("Failed to scan %r: %s", old_path, why)
            return

        for old_file_path, new_file_path in moves:
            # FIXME we shouldn't do this from a thread!
            if self.tagger.files.get(decode_filename(old_file_path)):
                log.debug("File loaded in the tagger, not moving %r", old_file_path)
                continue
            log.debug("Moving %r to %r", old_file_path, new_file_path)
            try:
                shutil.move(old_file_path, new_file_path)
            except OSError as why:
                log.error("Failed to move %r to %r: %s", old_file_path,
                          new_file_path, why)

    def remove(self, from_parent=True):
        if from_parent and self.parent:
            log.debug("Removing %r from %r", self, self.parent)
            self.parent.remove_file(self)
        self.tagger.acoustidmanager.remove(self)
        self.state = File.REMOVED

    def move(self, parent):
        if parent != self.parent:
            log.debug("Moving %r from %r to %r", self, self.parent, parent)
            self.clear_lookup_task()
            self.tagger._acoustid.stop_analyze(self)
            if self.parent:
                self.clear_pending()
                self.parent.remove_file(self)
            self.parent = parent
            self.parent.add_file(self)
            self._acoustid_update()

    def _move(self, parent):
        if parent != self.parent:
            log.debug("Moving %r from %r to %r", self, self.parent, parent)
            if self.parent:
                self.parent.remove_file(self)
            self.parent = parent
            self._acoustid_update()

    def _acoustid_update(self):
        recording_id = None
        if self.parent and hasattr(self.parent, 'orig_metadata'):
            recording_id = self.parent.orig_metadata['musicbrainz_recordingid']
        if not recording_id:
            recording_id = self.metadata['musicbrainz_recordingid']
        self.tagger.acoustidmanager.update(self, recording_id)

    @classmethod
    def supports_tag(cls, name):
        """Returns whether tag ``name`` can be saved to the file."""
        return True

    def is_saved(self):
        return self.similarity == 1.0 and self.state == File.NORMAL

    def update(self, signal=True):
        new_metadata = self.new_metadata
        names = set(new_metadata.keys())
        names.update(self.orig_metadata.keys())
        clear_existing_tags = config.setting["clear_existing_tags"]
        for name in names:
            if not name.startswith('~') and self.supports_tag(name):
                new_values = new_metadata.getall(name)
                if not (new_values or clear_existing_tags
                        or name in new_metadata.deleted_tags):
                    continue
                orig_values = self.orig_metadata.getall(name)
                if orig_values != new_values:
                    self.similarity = self.orig_metadata.compare(new_metadata)
                    if self.state == File.NORMAL:
                        self.state = File.CHANGED
                    break
        else:
            if (self.metadata.images
                    and self.orig_metadata.images != self.metadata.images):
                self.state = File.CHANGED
            else:
                self.similarity = 1.0
                if self.state == File.CHANGED:
                    self.state = File.NORMAL
        if signal:
            log.debug("Updating file %r", self)
            self.update_item()

    def can_save(self):
        """Return if this object can be saved."""
        return True

    def can_remove(self):
        """Return if this object can be removed."""
        return True

    def can_edit_tags(self):
        """Return if this object supports tag editing."""
        return True

    def can_analyze(self):
        """Return if this object can be fingerprinted."""
        return True

    def can_autotag(self):
        return True

    def can_refresh(self):
        return False

    def can_view_info(self):
        return True

    def _info(self, metadata, file):
        if hasattr(file.info, 'length'):
            metadata.length = int(file.info.length * 1000)
        if hasattr(file.info, 'bitrate') and file.info.bitrate:
            metadata['~bitrate'] = file.info.bitrate / 1000.0
        if hasattr(file.info, 'sample_rate') and file.info.sample_rate:
            metadata['~sample_rate'] = file.info.sample_rate
        if hasattr(file.info, 'channels') and file.info.channels:
            metadata['~channels'] = file.info.channels
        if hasattr(file.info, 'bits_per_sample') and file.info.bits_per_sample:
            metadata['~bits_per_sample'] = file.info.bits_per_sample
        if self.NAME:
            metadata['~format'] = self.NAME
        else:
            metadata['~format'] = self.__class__.__name__.replace('File', '')
        self._add_path_to_metadata(metadata)

    def _add_path_to_metadata(self, metadata):
        metadata['~dirname'] = os.path.dirname(self.filename)
        filename, extension = os.path.splitext(os.path.basename(self.filename))
        metadata['~filename'] = filename
        metadata['~extension'] = extension.lower()[1:]

    @property
    def state(self):
        """Current state of the File object"""
        return self._state

    @state.setter
    def state(self, state):
        if state == self._state:
            return
        if state == File.PENDING:
            File.num_pending_files += 1
            self.tagger.tagger_stats_changed.emit()
        elif self._state == File.PENDING:
            File.num_pending_files -= 1
            self.tagger.tagger_stats_changed.emit()
        self._state = state

    def column(self, column):
        m = self.metadata
        if column == "title" and not m["title"]:
            return self.base_filename
        return m[column]

    def _lookup_finished(self, lookuptype, document, http, error):
        self.lookup_task = None

        if self.state == File.REMOVED:
            return
        if error:
            log.error("Network error encountered during the lookup for %s. Error code: %s",
                      self.filename, error)
        try:
            tracks = document['recordings']
        except (KeyError, TypeError):
            tracks = None

        def statusbar(message):
            self.tagger.window.set_statusbar_message(
                message,
                {'filename': self.filename},
                timeout=3000
            )

        if tracks:
            if lookuptype == File.LOOKUP_ACOUSTID:
                threshold = 0
            else:
                threshold = config.setting['file_lookup_threshold']

            trackmatch = self._match_to_track(tracks, threshold=threshold)
            if trackmatch is None:
                statusbar(N_("No matching tracks above the threshold for file '%(filename)s'"))
            else:
                statusbar(N_("File '%(filename)s' identified!"))
                (track_id, release_group_id, release_id, node) = trackmatch
                if lookuptype == File.LOOKUP_ACOUSTID:
                    self.tagger.acoustidmanager.add(self, track_id)
                if release_group_id is not None:
                    releasegroup = self.tagger.get_release_group_by_id(release_group_id)
                    releasegroup.loaded_albums.add(release_id)
                    self.tagger.move_file_to_track(self, release_id, track_id)
                else:
                    self.tagger.move_file_to_nat(self, track_id, node=node)
        else:
            statusbar(N_("No matching tracks for file '%(filename)s'"))

        self.clear_pending()

    def _match_to_track(self, tracks, threshold=0):
        # multiple matches -- calculate similarities to each of them
        def candidates():
            for track in tracks:
                yield self.metadata.compare_to_track(track, self.comparison_weights)

        no_match = SimMatchTrack(similarity=-1, releasegroup=None, release=None, track=None)
        best_match = find_best_match(candidates, no_match)

        if best_match.similarity < threshold:
            return None
        else:
            track_id = best_match.result.track['id']
            release_group_id, release_id, node = None, None, None

            if best_match.result.release:
                release_group_id = best_match.result.releasegroup['id']
                release_id = best_match.result.release['id']
            elif 'title' in best_match.result.track:
                node = best_match.result.track
            return (track_id, release_group_id, release_id, node)

    def lookup_metadata(self):
        """Try to identify the file using the existing metadata."""
        if self.lookup_task:
            return
        self.tagger.window.set_statusbar_message(
            N_("Looking up the metadata for file %(filename)s ..."),
            {'filename': self.filename}
        )
        self.clear_lookup_task()
        metadata = self.metadata
        self.set_pending()
        self.lookup_task = self.tagger.mb_api.find_tracks(
            partial(self._lookup_finished, File.LOOKUP_METADATA),
            track=metadata['title'],
            artist=metadata['artist'],
            release=metadata['album'],
            tnum=metadata['tracknumber'],
            tracks=metadata['totaltracks'],
            qdur=str(metadata.length // 2000),
            isrc=metadata['isrc'],
            limit=QUERY_LIMIT)

    def clear_lookup_task(self):
        if self.lookup_task:
            self.tagger.webservice.remove_task(self.lookup_task)
            self.lookup_task = None

    def set_pending(self):
        if self.state != File.REMOVED:
            self.state = File.PENDING
            self.update_item()

    def clear_pending(self):
        if self.state == File.PENDING:
            self.state = File.NORMAL
            self.update_item()

    def update_item(self):
        if self.item:
            self.item.update()

    def iterfiles(self, save=False):
        yield self

    @property
    def tracknumber(self):
        """The track number as an int."""
        try:
            return int(self.metadata["tracknumber"])
        except BaseException:
            return 0

    @property
    def discnumber(self):
        """The disc number as an int."""
        try:
            return int(self.metadata["discnumber"])
        except BaseException:
            return 0


<<<<<<< HEAD
_file_post_addition_to_track_processors = PluginFunctions(label='file_post_addition_to_track_processors')
_file_post_removal_from_track_processors = PluginFunctions(label='file_post_removal_from_track_processors')


def register_file_post_addition_to_track_processor(function, priority=PluginPriority.NORMAL):
    """Registers a file-added-to-track processor.
    Args:
        function: function to call after file addition, it will be passed the file object
        priority: optional, PluginPriority.NORMAL by default
    Returns:
        None
    """
    _file_post_addition_to_track_processors.register(function.__module__, function, priority)


def register_file_post_removal_from_track_processor(function, priority=PluginPriority.NORMAL):
    """Registers a file-removed-from-track processor.
    Args:
        function: function to call after file removal, it will be passed the file object
=======
_file_post_save_processors = PluginFunctions(label='file_post_save_processors')


def register_file_post_save_processor(function, priority=PluginPriority.NORMAL):
    """Registers file saved processor.

    Args:
        function: function to call after save, it will be passed the file object
>>>>>>> 03232af8
        priority: optional, PluginPriority.NORMAL by default
    Returns:
        None
    """
<<<<<<< HEAD
    _file_post_removal_from_track_processors.register(function.__module__, function, priority)


def run_file_post_addition_to_track_processors(track_object, file_object):
    _file_post_addition_to_track_processors.run(track_object, file_object)


def run_file_post_removal_from_track_processors(track_object, file_object):
    _file_post_removal_from_track_processors.run(track_object, file_object)
=======
    _file_post_save_processors.register(function.__module__, function, priority)


def run_file_post_save_processors(file_object):
    _file_post_save_processors.run(file_object)
>>>>>>> 03232af8
<|MERGE_RESOLUTION|>--- conflicted
+++ resolved
@@ -777,15 +777,16 @@
             return 0
 
 
-<<<<<<< HEAD
 _file_post_addition_to_track_processors = PluginFunctions(label='file_post_addition_to_track_processors')
 _file_post_removal_from_track_processors = PluginFunctions(label='file_post_removal_from_track_processors')
+_file_post_save_processors = PluginFunctions(label='file_post_save_processors')
 
 
 def register_file_post_addition_to_track_processor(function, priority=PluginPriority.NORMAL):
     """Registers a file-added-to-track processor.
+
     Args:
-        function: function to call after file addition, it will be passed the file object
+        function: function to call after file addition, it will be passed the track and file objects
         priority: optional, PluginPriority.NORMAL by default
     Returns:
         None
@@ -795,24 +796,26 @@
 
 def register_file_post_removal_from_track_processor(function, priority=PluginPriority.NORMAL):
     """Registers a file-removed-from-track processor.
+
     Args:
-        function: function to call after file removal, it will be passed the file object
-=======
-_file_post_save_processors = PluginFunctions(label='file_post_save_processors')
-
-
-def register_file_post_save_processor(function, priority=PluginPriority.NORMAL):
-    """Registers file saved processor.
-
-    Args:
-        function: function to call after save, it will be passed the file object
->>>>>>> 03232af8
+        function: function to call after file removal, it will be passed the track and file objects
         priority: optional, PluginPriority.NORMAL by default
     Returns:
         None
     """
-<<<<<<< HEAD
     _file_post_removal_from_track_processors.register(function.__module__, function, priority)
+
+
+def register_file_post_save_processor(function, priority=PluginPriority.NORMAL):
+    """Registers file saved processor.
+
+    Args:
+        function: function to call after save, it will be passed the file object
+        priority: optional, PluginPriority.NORMAL by default
+    Returns:
+        None
+    """
+    _file_post_save_processors.register(function.__module__, function, priority)
 
 
 def run_file_post_addition_to_track_processors(track_object, file_object):
@@ -821,10 +824,7 @@
 
 def run_file_post_removal_from_track_processors(track_object, file_object):
     _file_post_removal_from_track_processors.run(track_object, file_object)
-=======
-    _file_post_save_processors.register(function.__module__, function, priority)
 
 
 def run_file_post_save_processors(file_object):
-    _file_post_save_processors.run(file_object)
->>>>>>> 03232af8
+    _file_post_save_processors.run(file_object)