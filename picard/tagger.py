--- conflicted
+++ resolved
@@ -22,6 +22,7 @@
 
 import getopt
 import os.path
+import re
 import shutil
 import signal
 import sys
@@ -198,28 +199,24 @@
                     # default format, disabled
                     remove_va_file_naming_format(merge=False)
 
-        def upgrade_windows_compatibility_setting():
+        def upgrade_to_v1_3():
+            _s = config.setting
             # the setting `windows_compatible_filenames` has been renamed
             # to `windows_compatibility`
-            _s = config.setting
             if "windows_compatible_filenames" in _s:
                 _s["windows_compatibility"] = _s["windows_compatible_filenames"]
                 _s.remove("windows_compatible_filenames")
-
-<<<<<<< HEAD
-=======
-        def upgrade_preserve_tags_delimiter():
-            config.setting["preserved_tags"] = re.sub(r"\s+", ",", config.setting["preserved_tags"].strip())
-
-        def upgrade_to_v1_3():
-            upgrade_windows_compatibility_setting()
-            upgrade_preserve_tags_delimiter()
-
-
->>>>>>> 807e41e0
+                log.debug("Config upgrade: windows_compatible_filenames "
+                          "renamed windows_compatibility")
+
+            # preserved_tags spaces to comma separator, PICARD-536
+            if "preserved_tags" in _s:
+                _s["preserved_tags"] = re.sub(r"\s+", ",", _s["preserved_tags"].strip())
+                log.debug("Config upgrade: convert preserved_tags separator "
+                          "from spaces to comma")
+
         cfg.register_upgrade_hook("1.0.0final0", upgrade_to_v1_0)
-        # TODO: uncomment this and replace with proper version before release
-        #cfg.register_upgrade_hook("1.3.0dev1", upgrade_to_v1_3)
+        cfg.register_upgrade_hook("1.3.0dev2", upgrade_to_v1_3)
 
         cfg.run_upgrade_hooks()
 
