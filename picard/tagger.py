--- conflicted
+++ resolved
@@ -230,17 +230,14 @@
         "handle_command_fingerprint",
         help_text="Calculate acoustic fingerprints for all (matched) files in the album pane.",
     ),
-<<<<<<< HEAD
     "FROM_FILE": RemoteCommand(
         "handle_command_from_file",
         help_text="Load command pipeline from a file.",
         help_args="[Absolute path to a file containing command pipeline]"
-=======
     "LOAD": RemoteCommand(
         "handle_command_load",
         help_text="Load 1 or more files/MBIDs/URLs to Picard.",
         help_args="[supported MBID/URL or absolute path to a file]",
->>>>>>> cbe4bbb6
     ),
     "LOOKUP": RemoteCommand(
         "handle_command_lookup",
@@ -499,7 +496,6 @@
         for album_name in self.albums:
             self.analyze(self.albums[album_name].iterfiles())
 
-<<<<<<< HEAD
     @staticmethod
     def _read_lines_from_file(filepath):
         try:
@@ -522,14 +518,12 @@
     def handle_command_from_file(self, argstring):
         for command in self._parse_commands_from_lines(self._read_lines_from_file(argstring)):
             self.handle_command(command)
-=======
     def handle_command_load(self, argstring):
         if argstring.startswith("command://"):
             log.error("Cannot LOAD a command: %s", argstring)
             return
 
         self.load_to_picard((argstring,))
->>>>>>> cbe4bbb6
 
     def handle_command_lookup(self, argstring):
         self.autotag(self.unclustered_files.files)
