--- conflicted
+++ resolved
@@ -246,13 +246,8 @@
                 text = metadata['discnumber']
             tags.add(id3.TPOS(encoding=0, text=text))
 
-<<<<<<< HEAD
         if settings['save_images_to_tags'] or settings['preserve_coverimage']:
-            for mime, data, _ in metadata.images:
-=======
-        if settings['save_images_to_tags']:
             for mime, data, _fname in metadata.images:
->>>>>>> 4a60fbf2
                 tags.add(id3.APIC(encoding=0, mime=mime, type=3, desc='', data=data))
 
         tmcl = mutagen.id3.TMCL(encoding=encoding, people=[])
