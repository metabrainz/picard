# -*- coding: utf-8 -*-
#
# Picard, the next-generation MusicBrainz tagger
# Copyright (C) 2006-2007 Lukáš Lalinský
# Copyright (C) 2007 Javier Kohen
# Copyright (C) 2008 Philipp Wolfer
#
#
# This program is free software; you can redistribute it and/or
# modify it under the terms of the GNU General Public License
# as published by the Free Software Foundation; either version 2
# of the License, or (at your option) any later version.
#
# This program is distributed in the hope that it will be useful,
# but WITHOUT ANY WARRANTY; without even the implied warranty of
# MERCHANTABILITY or FITNESS FOR A PARTICULAR PURPOSE.  See the
# GNU General Public License for more details.
#
# You should have received a copy of the GNU General Public License
# along with this program; if not, write to the Free Software
# Foundation, Inc., 51 Franklin Street, Fifth Floor, Boston, MA 02110-1301, USA.

import re
<<<<<<< HEAD
import unicodedata
from picard.metadata import Metadata
from picard.metadata import MULTI_VALUED_JOINER
=======

>>>>>>> 2fb1f790
from picard.plugin import ExtensionPoint
from inspect import getargspec

class ScriptError(Exception): pass
class ParseError(ScriptError): pass
class EndOfFile(ParseError): pass
class SyntaxError(ParseError): pass
class UnknownFunction(ScriptError): pass

class ScriptText(unicode):

    def eval(self, state):
        return self


class ScriptVariable(object):

    def __init__(self, name):
        self.name = name

    def __repr__(self):
        return '<ScriptVariable %%%s%%>' % self.name

    def eval(self, state):
        name = self.name
        if name.startswith(u"_"):
            name = u"~" + name[1:]
        return state.context.get(name, u"")


class ScriptFunction(object):

    def __init__(self, name, args, parser):
        try:
            expected_args = parser.functions[name][2]
            if expected_args and (len(args) not in expected_args):
                raise ScriptError(
                "Wrong number of arguments for $%s: Expected %s, got %i at position %i, line %i"
                    % (name,
                       str(expected_args[0])
                            if len(expected_args) == 1
                            else
                                "%i - %i" % (min(expected_args), max(expected_args)),
                       len(args),
                       parser._x,
                       parser._y))
        except KeyError:
            raise UnknownFunction("Unknown function '%s'" % name)

        self.name = name
        self.args = args

    def __repr__(self):
        return "<ScriptFunction $%s(%r)>" % (self.name, self.args)

    def eval(self, parser):
        function, eval_args, num_args = parser.functions[self.name]
        if eval_args:
            args = [arg.eval(parser) for arg in self.args]
        else:
            args = self.args
        return function(parser, *args)


class ScriptExpression(list):

    def eval(self, state):
        result = []
        for item in self:
            result.append(item.eval(state))
        return "".join(result)


def isidentif(ch):
    return ch.isalnum() or ch == '_'


class ScriptParser(object):
    """Tagger script parser.

Grammar:
  text       ::= [^$%] | '\$' | '\%' | '\(' | '\)' | '\,'
  argtext    ::= [^$%(),] | '\$' | '\%' | '\(' | '\)' | '\,'
  identifier ::= [a-zA-Z0-9_]
  variable   ::= '%' identifier '%'
  function   ::= '$' identifier '(' (argument (',' argument)*)? ')'
  expression ::= (variable | function | text)*
  argument   ::= (variable | function | argtext)*
"""

    _function_registry = ExtensionPoint()
    _cache = {}

    def __raise_eof(self):
        raise EndOfFile("Unexpected end of script at position %d, line %d" % (self._x, self._y))

    def __raise_char(self, ch):
        #line = self._text[self._line:].split("\n", 1)[0]
        #cursor = " " * (self._pos - self._line - 1) + "^"
        #raise SyntaxError("Unexpected character '%s' at position %d, line %d\n%s\n%s" % (ch, self._x, self._y, line, cursor))
        raise SyntaxError("Unexpected character '%s' at position %d, line %d" % (ch, self._x, self._y))

    def read(self):
        try:
            ch = self._text[self._pos]
        except IndexError:
            return None
        else:
            self._pos += 1
            self._px = self._x
            self._py = self._y
            if ch == '\n':
                self._line = self._pos
                self._x = 1
                self._y += 1
            else:
                self._x += 1
        return ch

    def unread(self):
        self._pos -= 1
        self._x = self._px
        self._y = self._py

    def parse_arguments(self):
        results = []
        while True:
            result, ch = self.parse_expression(False)
            results.append(result)
            if ch == ')':
                return results

    def parse_function(self):
        start = self._pos
        while True:
            ch = self.read()
            if ch == '(':
                name = self._text[start:self._pos-1]
                if name not in self.functions:
                    raise UnknownFunction("Unknown function '%s'" % name)
                return ScriptFunction(name, self.parse_arguments(), self)
            elif ch is None:
                self.__raise_eof()
            elif not isidentif(ch):
                self.__raise_char(ch)

    def parse_variable(self):
        begin = self._pos
        while True:
            ch = self.read()
            if ch == '%':
                return ScriptVariable(self._text[begin:self._pos-1])
            elif ch is None:
                self.__raise_eof()
            elif not isidentif(ch) and ch != ':':
                self.__raise_char(ch)

    def parse_text(self, top):
        text = []
        while True:
            ch = self.read()
            if ch == "\\":
                ch = self.read()
                if ch == 'n':
                    text.append('\n')
                elif ch == 't':
                    text.append('\t')
                elif ch not in "$%(),\\":
                    self.__raise_char(ch)
                else:
                    text.append(ch)
            elif ch is None:
                break
            elif not top and ch == '(':
                self.__raise_char(ch)
            elif ch in '$%' or (not top and ch in ',)'):
                self.unread()
                break
            else:
                text.append(ch)
        return ScriptText("".join(text))

    def parse_expression(self, top):
        tokens = ScriptExpression()
        while True:
            ch = self.read()
            if ch is None:
                if top:
                    break
                else:
                    self.__raise_eof()
            elif not top and ch in ',)':
                break
            elif ch == '$':
                tokens.append(self.parse_function())
            elif ch == '%':
                tokens.append(self.parse_variable())
            else:
                self.unread()
                tokens.append(self.parse_text(top))
        return (tokens, ch)

    def load_functions(self):
        self.functions = {}
        for name, function, eval_args, num_args in ScriptParser._function_registry:
            self.functions[name] = (function, eval_args, num_args)

    def parse(self, script, functions=False):
        """Parse the script."""
        self._text = script
        self._pos = 0
        self._px = self._x = 1
        self._py = self._y = 1
        self._line = 0
        if not functions:
            self.load_functions()
        return self.parse_expression(True)[0]

    def eval(self, script, context=None, file=None):
        """Parse and evaluate the script."""
        self.context = context if context is not None else Metadata()
        self.file = file
        self.load_functions()
        key = hash(script)
        if key not in ScriptParser._cache:
            ScriptParser._cache[key] = self.parse(script, True)
        return ScriptParser._cache[key].eval(self)


def register_script_function(function, name=None, eval_args=True,
        check_argcount=True):
    """Registers a script function. If ``name`` is ``None``,
    ``function.__name__`` will be used.
    If ``eval_args`` is ``False``, the arguments will not be evaluated before being
    passed to ``function``.
    If ``check_argcount`` is ``False`` the number of arguments passed to the
    function will not be verified."""

    argspec = getargspec(function)
    argcount = (len(argspec.args) - 1,) # -1 for the parser

    if argspec.defaults is not None:
        argcount = range(argcount[0] - len(argspec.defaults), argcount[0] + 1)

    if name is None:
        name = function.__name__
    ScriptParser._function_registry.register(function.__module__,
        (name, function, eval_args,
            argcount if argcount and check_argcount else False)
        )

def func_if(parser, _if, _then, _else=None):
    """If ``_if`` is not empty, it returns ``_then``, otherwise it returns
       ``_else``."""
    return _then if _if else _else if _else else ''

def func_if2(parser, *args):
    """Returns first non empty argument."""
    for arg in args:
        arg = arg.eval(parser)
        if arg:
            return arg
    return ''

def func_noop(parser, *args):
    """Does nothing :)"""
    return ''

def func_left(parser, text, length):
    """Returns first ``num`` characters from ``text``."""
    return text[:int(length)]

def func_right(parser, text, length):
    """Returns last ``num`` characters from ``text``."""
    return text[-int(length):]

def func_lower(parser, text):
    """Returns ``text`` in lower case."""
    return text.lower()

def func_upper(parser, text):
    """Returns ``text`` in upper case."""
    return text.upper()

def func_pad(parser, text, length, char):
    return char * (int(length) - len(text)) + text

def func_strip(parser, text):
    return re.sub("\s+", " ", text).strip()

def func_replace(parser, text, old, new):
    return text.replace(old, new)

def func_in(parser, text, needle):
    if needle in text:
        return "1"
    else:
        return ""

def func_rreplace(parser, text, old, new):
    return re.sub(old, new, text)

def func_rsearch(parser, text, pattern):
    match = re.search(pattern, text)
    if match:
        return match.group(1)
    return u""

def func_num(parser, text, length):
    format = "%%0%dd" % int(length)
    try:
        value = int(text)
    except ValueError:
        value = 0
    return format % value

def func_unset(parser, name):
    """Unsets the variable ``name``."""
    if name.startswith("_"):
        name = "~" + name[1:]
    try:
        del parser.context[name]
    except KeyError:
        pass
    return ""

def func_set(parser, name, value):
    """Sets the variable ``name`` to ``value``."""
    if value:
        if name.startswith("_"):
            name = "~" + name[1:]
        parser.context[name] = value
    else:
        func_unset(parser, name)
    return ""

def func_setmulti(parser, name, value, separator = MULTI_VALUED_JOINER):
    """Sets the variable ``name`` to ``value`` as a list; splitting by the passed string, or "; " otherwise."""
    return func_set(parser, name, value.split(separator) if value and separator else value)

def func_get(parser, name):
    """Returns the variable ``name`` (equivalent to ``%name%``)."""
    if name.startswith("_"):
        name = "~" + name[1:]
    return parser.context.get(name, u"")

def func_copy(parser, new, old):
    """Copies content of variable ``old`` to variable ``new``."""
    if new.startswith("_"):
        new = "~" + new[1:]
    if old.startswith("_"):
        old = "~" + old[1:]
    parser.context[new] = parser.context.getall(old)[:]
    return ""

def func_copymerge(parser, new, old):
    """Copies content of variable ``old`` and appends it into variable ``new``, removing duplicates. This is normally
    used to merge a multi-valued variable into another, existing multi-valued variable."""
    if new.startswith("_"):
        new = "~" + new[1:]
    if old.startswith("_"):
        old = "~" + old[1:]
    newvals = parser.context.getall(new)
    oldvals = parser.context.getall(old)
    parser.context[new] = newvals + list(set(oldvals) - set(newvals))
    return ""

def func_trim(parser, text, char=None):
    """Trims all leading and trailing whitespaces from ``text``. The optional
       second parameter specifies the character to trim."""
    if char:
        return text.strip(char)
    else:
        return text.strip()

def func_add(parser, x, y):
    """Add ``y`` to ``x``."""
    try:
        return str(int(x) + int(y))
    except ValueError:
        return ""

def func_sub(parser, x, y):
    """Substracts ``y`` from ``x``."""
    try:
        return str(int(x) - int(y))
    except ValueError:
        return ""

def func_div(parser, x, y):
    """Divides ``x`` by ``y``."""
    try:
        return str(int(x) / int(y))
    except ValueError:
        return ""

def func_mod(parser, x, y):
    """Returns the remainder of ``x`` divided by ``y``."""
    try:
        return str(int(x) % int(y))
    except ValueError:
        return ""

def func_mul(parser, x, y):
    """Multiplies ``x`` by ``y``."""
    try:
        return str(int(x) * int(y))
    except ValueError:
        return ""

def func_or(parser, x, y):
    """Returns true, if either ``x`` or ``y`` not empty."""
    if x or y:
        return "1"
    else:
        return ""

def func_and(parser, x, y):
    """Returns true, if both ``x`` and ``y`` are not empty."""
    if x and y:
        return "1"
    else:
        return ""

def func_not(parser, x):
    """Returns true, if ``x`` is empty."""
    if not x:
        return "1"
    else:
        return ""

def func_eq(parser, x, y):
    """Returns true, if ``x`` equals ``y``."""
    if x == y:
        return "1"
    else:
        return ""

def func_ne(parser, x, y):
    """Returns true, if ``x`` not equals ``y``."""
    if x != y:
        return "1"
    else:
        return ""

def func_lt(parser, x, y):
    """Returns true, if ``x`` is lower than ``y``."""
    try:
        if int(x) < int(y):
            return "1"
    except ValueError:
        pass
    return ""

def func_lte(parser, x, y):
    """Returns true, if ``x`` is lower than or equals ``y``."""
    try:
        if int(x) <= int(y):
            return "1"
    except ValueError:
        pass
    return ""

def func_gt(parser, x, y):
    """Returns true, if ``x`` is greater than ``y``."""
    try:
        if int(x) > int(y):
            return "1"
    except ValueError:
        pass
    return ""

def func_gte(parser, x, y):
    """Returns true, if ``x`` is greater than or equals ``y``."""
    try:
        if int(x) >= int(y):
            return "1"
    except ValueError:
        pass
    return ""

def func_len(parser, text):
    return str(len(text))

def func_performer(parser, pattern="", join=", "):
    values = []
    for name, value in parser.context.items():
        if name.startswith("performer:") and pattern in name:
            values.append(value)
    return join.join(values)

def func_matchedtracks(parser, arg):
    if parser.file:
        if parser.file.parent:
            return str(parser.file.parent.album.get_num_matched_tracks())
    return "0"

def func_firstalphachar(parser, text, nonalpha="#"):
    if len(text) == 0:
        return nonalpha
    firstchar = text[0]
    if firstchar.isalpha():
        return firstchar.upper()
    else:
        return nonalpha

def func_initials(parser, text):
    return "".join(a[:1] for a in text.split(" ") if a[:1].isalpha())

def func_firstwords(parser, text, length):
    try:
        length = int(length)
    except ValueError, e:
        length = 0
    if len(text) <= length:
        return text
    else:
        if text[length] == ' ':
            return text[:length]
        return text[:length].rsplit(' ', 1)[0]

def func_truncate(parser, text, length):
    try:
        length = int(length)
    except ValueError, e:
        length = None
    return text[:length].rstrip()

register_script_function(func_if, "if")
register_script_function(func_if2, "if2", eval_args=False, check_argcount=False)
register_script_function(func_noop, "noop", eval_args=False, check_argcount=False)
register_script_function(func_left, "left")
register_script_function(func_right, "right")
register_script_function(func_lower, "lower")
register_script_function(func_upper, "upper")
register_script_function(func_pad, "pad")
register_script_function(func_strip, "strip")
register_script_function(func_replace, "replace")
register_script_function(func_rreplace, "rreplace")
register_script_function(func_rsearch, "rsearch")
register_script_function(func_num, "num")
register_script_function(func_unset, "unset")
register_script_function(func_set, "set")
register_script_function(func_setmulti, "setmulti")
register_script_function(func_get, "get")
register_script_function(func_trim, "trim")
register_script_function(func_add, "add")
register_script_function(func_sub, "sub")
register_script_function(func_div, "div")
register_script_function(func_mod, "mod")
register_script_function(func_mul, "mul")
register_script_function(func_or, "or")
register_script_function(func_and, "and")
register_script_function(func_not, "not")
register_script_function(func_eq, "eq")
register_script_function(func_ne, "ne")
register_script_function(func_lt, "lt")
register_script_function(func_lte, "lte")
register_script_function(func_gt, "gt")
register_script_function(func_gte, "gte")
register_script_function(func_in, "in")
register_script_function(func_copy, "copy")
register_script_function(func_copymerge, "copymerge")
register_script_function(func_len, "len")
register_script_function(func_performer, "performer")
register_script_function(func_matchedtracks, "matchedtracks")
register_script_function(func_firstalphachar, "firstalphachar")
register_script_function(func_initials, "initials")
register_script_function(func_firstwords, "firstwords")
register_script_function(func_truncate, "truncate")<|MERGE_RESOLUTION|>--- conflicted
+++ resolved
@@ -21,13 +21,9 @@
 # Foundation, Inc., 51 Franklin Street, Fifth Floor, Boston, MA 02110-1301, USA.
 
 import re
-<<<<<<< HEAD
 import unicodedata
 from picard.metadata import Metadata
 from picard.metadata import MULTI_VALUED_JOINER
-=======
-
->>>>>>> 2fb1f790
 from picard.plugin import ExtensionPoint
 from inspect import getargspec
 
