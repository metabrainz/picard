--- conflicted
+++ resolved
@@ -329,38 +329,22 @@
 
         def _mkdir_and_copy(source, target):
             try:
-<<<<<<< HEAD
                 dirname = os.path.dirname(target)
                 if not os.path.isdir(dirname):
                     os.makedirs(dirname)
                 shutil.copyfile(source, target)
             except (OSError, IOError) as e:
-=======
-                new_dirname = os.path.dirname(new_filename)
-                if not os.path.isdir(new_dirname):
-                    os.makedirs(new_dirname)
-                shutil.copyfile(self.tempfile_filename, new_filename)
-            except OSError as e:
->>>>>>> 24d0f6e0
                 raise CoverArtImageIOError(e)
 
         def copy_tmp_to_target(target):
             if not os.path.exists(target):
                 _mkdir_and_copy(self.tempfile_filename, target)
-                #print("copy (do not exist)")
             else:
-                #import time
-                #start = time.perf_counter()
-                # FIXME
                 filecmp.clear_cache()
                 files_differ = not filecmp.cmp(self.tempfile_filename, target,
                                                shallow=False)
-                #delta = time.perf_counter() - start
-                #print("Compared %r to %r in %f seconds" %
-                #          (self.tempfile_filename, target, delta))
                 if files_differ:
                     _mkdir_and_copy(self.tempfile_filename, target)
-                #print("copy (differs)")
 
         target = clean_path(filename, ext)
         if overwrite or not os.path.exists(target):
@@ -385,13 +369,8 @@
         """
         try:
             return self.datahash.data
-<<<<<<< HEAD
         except (OSError, IOError, FileNotFoundError) as e:
             raise CoverArtImageIOError(e) from None
-=======
-        except OSError as e:
-            raise CoverArtImageIOError(e)
->>>>>>> 24d0f6e0
 
     @property
     def tempfile_filename(self):
