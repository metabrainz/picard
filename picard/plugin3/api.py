--- conflicted
+++ resolved
@@ -150,10 +150,23 @@
     OptionsPage = OptionsPage
 
     # Class-level registries for get_api()
-<<<<<<< HEAD
-    _instances = {}  # Maps module name -> PluginApi instance
-    _module_cache = {}  # Maps module name -> PluginApi instance (for faster lookup)
+    _instances: dict[str, 'PluginApi'] = {}  # Maps module name -> PluginApi instance
+    _module_cache: dict[str, 'PluginApi'] = {}  # Maps module name -> PluginApi instance (for faster lookup)
     _deprecation_warnings_emitted = set()  # Track emitted deprecation warnings
+
+    def __init__(self, manifest: PluginManifest, tagger) -> None:
+        from picard.tagger import Tagger
+
+        self._tagger: Tagger = tagger
+        self._manifest = manifest
+        self._plugin_module = None  # Will be set when plugin is enabled
+        full_name = f'plugin.{self._manifest.uuid}'
+        self._logger = getLogger(f'main.plugin.{self._manifest.module_name}')
+        self._api_config = ConfigSection(get_config(), full_name)
+        self._translations = {}
+        self._source_locale = manifest.source_locale
+        self._plugin_dir = None
+        self._qt_translator = None
 
     @staticmethod
     def get_caller_info(frame_depth=2):
@@ -206,24 +219,6 @@
                 lineno,
                 *args,
             )
-=======
-    _instances: dict[str, 'PluginApi'] = {}  # Maps module name -> PluginApi instance
-    _module_cache: dict[str, 'PluginApi'] = {}  # Maps module name -> PluginApi instance (for faster lookup)
->>>>>>> 76ed662b
-
-    def __init__(self, manifest: PluginManifest, tagger) -> None:
-        from picard.tagger import Tagger
-
-        self._tagger: Tagger = tagger
-        self._manifest = manifest
-        self._plugin_module = None  # Will be set when plugin is enabled
-        full_name = f'plugin.{self._manifest.uuid}'
-        self._logger = getLogger(f'main.plugin.{self._manifest.module_name}')
-        self._api_config = ConfigSection(get_config(), full_name)
-        self._translations = {}
-        self._source_locale = manifest.source_locale
-        self._plugin_dir = None
-        self._qt_translator = None
 
     def _install_qt_translator(self) -> None:
         """Install Qt translator for .ui file translations."""
